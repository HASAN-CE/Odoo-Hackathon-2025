--- conflicted
+++ resolved
@@ -5,15 +5,11 @@
 from django.contrib import messages
 from django.views.decorators.cache import never_cache
 
-
-<<<<<<< HEAD
-=======
 @never_cache
 def admin_login(request):
     return render(request, 'adminFunc/login.html')
 
 @never_cache
->>>>>>> b04b701b
 def admin_dashboard(request):
     return render(request, 'adminFunc/adminDashboard.html')
 
